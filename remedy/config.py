--- conflicted
+++ resolved
@@ -83,7 +83,6 @@
 
 
 class ProductionConfig(BaseConfig):
-<<<<<<< HEAD
     """
     The configuration used for the production environment.
     """
@@ -95,11 +94,7 @@
     else:
         raise RuntimeError('The RAD_SECRET_KEY environment variable is not configured.')
 
-    SQLALCHEMY_DATABASE_URI = 'sqlite:///' + os.path.join(_basedir, 'rad/rad.db')
-=======
-
     SQLALCHEMY_DATABASE_URI = 'mysql://{0}:{1}@{2}/{3}'.format(os.environ.get('RDS_USERNAME'),
                                                                os.environ.get('RDS_PASSWORD'),
                                                                os.environ.get('RDS_HOSTNAME'),
-                                                               os.environ.get('RDS_DB_NAME'))
->>>>>>> a0ea3065
+                                                               os.environ.get('RDS_DB_NAME'))