"""
bootstrap.py 

Imports data from database files and from the scrapers. 
"""
from radremedy import db
from rad.db_fun import get_or_create_resource
from get_save_data import run as run_scrapers
<<<<<<< HEAD
from data_importer.data_importer import seconds, open_dict_csv, open_csv, minus_key, rename_key, data_dir
from radrecord2 import rad_record
=======
from data_importer.data_importer import get_radrecords, data_dir

>>>>>>> 6ba02df8
import sys

def strap(application):
    """
    First, this function runs the data importers and adds them to the database.
    Then, it runs the scrapers and does the same. 
    """

    with application.app_context():

        # Try a sample join to make sure that our
        # data_dir is good and add a helpful error message
        # when it's not.
        try:
            data_dir('rad_resource.csv')
        except:
            sys.exit('The source data directory is missing or invalid. ' \
                'This is typically due to a missing RAD_DATA_BASE environment variable.')

        # Load all the resources' data as RadRecords.
        radrecords = get_radrecords(data_dir('rad_resource.csv'))

        # Now save every record
        map(lambda record: get_or_create_resource(db.session, record),
            radrecords)

        db.session.commit()

        # run all the scrapers
        run_scrapers(application)<|MERGE_RESOLUTION|>--- conflicted
+++ resolved
@@ -6,13 +6,7 @@
 from radremedy import db
 from rad.db_fun import get_or_create_resource
 from get_save_data import run as run_scrapers
-<<<<<<< HEAD
-from data_importer.data_importer import seconds, open_dict_csv, open_csv, minus_key, rename_key, data_dir
-from radrecord2 import rad_record
-=======
 from data_importer.data_importer import get_radrecords, data_dir
-
->>>>>>> 6ba02df8
 import sys
 
 def strap(application):
