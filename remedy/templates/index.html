--- conflicted
+++ resolved
@@ -6,14 +6,11 @@
             should use it, and what they might use it for. Also, this is a good 
             spot for a short version of our mission statement!{% endblock %}
 
-<<<<<<< HEAD
 {% block head %}
   <link href="{{ url_for('static', filename='css/select2.min.css') }}" rel="stylesheet">
   <link href="{{ url_for('static', filename='css/select2-bootstrap.min.css') }}" rel="stylesheet">
 {% endblock %}
 
-=======
->>>>>>> 5e153bae
 {% block content %}
 <div class="container">
 <div class="row">
@@ -21,7 +18,6 @@
 	<div class="home-search text-center">
 		
 		<form class="search" role="search" action="{{ url_for('remedy.resource_search') }}" method="GET">
-<<<<<<< HEAD
 	    <div class="form-group ">
 	      <input type="text" name="search" class="form-control form-remedy" 
 	        placeholder="Search providers" />
@@ -60,35 +56,6 @@
 	      &nbsp;
 	    </button>
     </form>
-
-=======
-	        <div class="form-group ">
-	          	<input type="text" name="search" class="form-control form-remedy" 
-	          	placeholder="Search providers" />
-	        </div>
-	        <div class="form-group">
-	          	<label for="search-addr">near</label>
-
-				<input type="text" name="addr" id="search-addr" class="form-control form-remedy" placeholder="Address" />
-			</div>
-			<div class="form-group"> 
-				<label for="dist">within</label>
-				<select id="dist" name="dist" class="form-control form-remedy" >
-					<option value="-1">Anywhere</option>
-					<option value="5">5 mi</option>
-					<option value="10">10 mi</option>
-					<option value="25" selected="selected">25 mi</option>
-					<option value="50">50 mi</option>
-					<option value="100">100 mi</option>
-				</select>
-				<input type="hidden" name="lat" id="search-lat" />
-				<input type="hidden" name="long" id="search-long" />
-	        </div>
-	        <a class="sr-only sr-only-focusable" href="#content">Sumit button</a><button type="submit" class="btn search home-search-btn">
-	        	&nbsp;
-	        </button>
-	      </form>
->>>>>>> 5e153bae
 	</div>
 
 </div>
@@ -96,7 +63,6 @@
 	<h3 class="text-uppercase">Recently Added To RAD</h3>
 	<div class="sm-col-2">
 		<img alt="left arrow" class="arrow-style flip-img" src="static/img/arrow.png">
-<<<<<<< HEAD
 	</div>
 	<div class="sm-col-10">
 	{% for r in recently_added %}
@@ -107,18 +73,6 @@
 		</div>
 	{% endfor %}
 	</div>
-=======
-	</div>
-	<div class="sm-col-10">
-	{% for r in recently_added %}
-		<div class="recently-added-block">
-				<div class="recently-added-date">Added: 5/10/15</div>
-				<div class="recently-added-category">Category: Resource</div>
-				<div class="recently-added-text"><a href="{{ url_for('remedy.resource', resource_id=r.id) }}">{{ r.name }}</a></div>
-		</div>
-	{% endfor %}
-	</div>
->>>>>>> 5e153bae
 	<div class="sm-col-2">
 		<img alt="right arrow" class="arrow-style" src="static/img/arrow.png">
 	</div>
